# DeFi Credit Scoring for Aave V2 Protocol

A production-ready machine learning system that assigns credit scores (0-1000) to wallet addresses based on their historical transaction behavior in the Aave V2 protocol. Successfully processed **100,000 transactions** from **3,497 unique wallets** with comprehensive behavioral analysis.

## Overview

This project implements an end-to-end credit scoring pipeline that analyzes DeFi transaction patterns to evaluate wallet creditworthiness. The system distinguishes between responsible users and risky/bot-like behavior through sophisticated feature engineering, ensemble machine learning, and domain-specific heuristics.

### Key Results
- **Average Credit Score**: 598/1000 across analyzed wallets
- **Risk Differentiation**: 22.7% excellent performers (700+), 9.5% high-risk (400-)
- **Behavioral Insights**: Clear patterns distinguishing sophisticated vs. risky DeFi usage

## Method Selection & Rationale

### Why Weighted Feature Ensemble Approach?

We chose a **hybrid ML approach** combining weighted feature scoring with unsupervised learning techniques for several key reasons:

1. **Domain Expertise Integration**: Traditional credit scoring relies heavily on expert knowledge of risk factors. Our weighted feature approach allows incorporation of DeFi-specific domain expertise while maintaining ML flexibility.

2. **Unsupervised Learning Necessity**: Unlike traditional finance, DeFi lacks labeled "good" vs "bad" borrowers. We use unsupervised techniques (anomaly detection, clustering) to identify risk patterns without requiring training labels.

3. **Interpretability Requirements**: Credit scoring demands explainable results for regulatory compliance and business understanding. Our feature-weight approach provides clear reasoning for score components.

4. **Scalability & Real-time Capability**: The model architecture supports real-time scoring of new transactions without requiring model retraining.

### Alternative Methods Considered

- **Pure Supervised Learning**: Rejected due to lack of labeled DeFi credit outcomes
- **Graph Neural Networks**: Considered for wallet interaction patterns but deemed overly complex for initial implementation
- **Time Series Models**: Evaluated for temporal patterns but incorporated as features instead of primary methodology

## Complete Technical Architecture

### System Components Overview

┌─────────────────┐    ┌──────────────────┐    ┌─────────────────┐    ┌──────────────────┐
│   Raw JSON      │───▶│  AaveDataLoader  │───▶│ FeatureEngine   │───▶│ DeFiCreditScorer │
│  Transaction    │    │                  │    │                 │    │                  │
│     Data        │    │ • Data parsing   │    │ • 60+ features  │    │ • Weighted model │
│                 │    │ • Normalization  │    │ • 4 dimensions  │    │ • Ensemble ML    │
│                 │    │ • Validation     │    │ • Risk patterns │    │ • Score 0-1000   │
└─────────────────┘    └──────────────────┘    └─────────────────┘    └──────────────────┘
                                │                        │                        │
                                ▼                        ▼                        ▼
                       ┌──────────────────┐    ┌─────────────────┐    ┌──────────────────┐
                       │   Data Summary   │    │ Feature Matrix  │    │  Analysis &      │
                       │                  │    │                 │    │ Visualization    │
                       │ • Volume stats   │    │ • Behavioral    │    │                  │
                       │ • Asset analysis │    │   indicators    │    │ • Score analysis │
                       │ • Time ranges    │    │ • Risk signals  │    │ • Charts & plots │
                       └──────────────────┘    └─────────────────┘    └──────────────────┘

### 1. Data Processing Layer ('aave_data_loader.py')

**Purpose**: Transform raw Aave V2 transaction data into standardized format for ML consumption.

**Key Functions**:
- **'load_and_transform()'**: Processes large JSON files (91MB+) with memory-efficient chunking
- **'_transform_transaction()'**: Standardizes transaction schema and normalizes amounts
- **'_estimate_gas_used()'**: Estimates gas costs based on transaction type for sophistication scoring

**Input Format Handling**:
json
{
  "userWallet": "0x...",
  "txHash": "0x...", 
  "action": "deposit",
  "timestamp": 1629178166,
  "actionData": {
    "amount": "2000000000",
    "assetSymbol": "USDC",
    "assetPriceUSD": "0.9938"
  }
}

**Output Schema**:
python
{
  'wallet_address': '0x...',
  'transaction_hash': '0x...',
  'action': 'deposit',
  'amount': '2000.0',  # Normalized
  'asset': 'USDC',
  'timestamp': '2021-08-16T22:29:26Z',  # ISO format
  'gas_used': '150000',  # Estimated
  'usd_value': 1987.64   # Calculated
}

### 2. Feature Engineering Layer ('feature_engineering.py')

**Purpose**: Extract 60+ behavioral indicators across four key dimensions of DeFi creditworthiness.

#### Financial Behavior Features (25 features)
- **Volume Patterns**: 'total_volume', 'avg_transaction_size', 'transaction_std'
- **Portfolio Management**: 'asset_concentration_hhi', 'unique_assets', 'avg_position_size'
- **Liquidity Behavior**: 'net_deposit_volume', 'leverage_ratio', 'repay_ratio'

#### Risk Assessment Features (15 features)  
- **Liquidation Analysis**: 'liquidation_frequency', 'liquidation_volume_ratio', 'has_liquidations'
- **Repayment Behavior**: 'repay_consistency_score', 'repay_count', 'borrow_count'
- **Position Risk**: 'position_size_variance', 'max_single_position_ratio'

#### Temporal Features (12 features)
- **Activity Patterns**: 'activity_frequency', 'activity_consistency_cv', 'days_active'
- **Protocol Engagement**: 'tenure_days', 'max_inactive_days'
- **Timing Analysis**: 'avg_time_between_tx_hours', 'weekend_activity_ratio'

#### Network Behavior Features (8 features)
- **Sophistication Indicators**: 'gas_optimization_score', 'transaction_complexity_score'
- **Bot Detection**: 'bot_like_regularity', 'action_diversity_score'
- **Technical Patterns**: 'gas_efficiency_score', 'unique_gas_prices'

**Key Algorithms**:
python
# Asset concentration using Herfindahl-Hirschman Index
def _calculate_asset_concentration(self, df):
    asset_volumes = df.groupby('asset')['amount'].sum()
    shares = asset_volumes / asset_volumes.sum()
    hhi = (shares ** 2).sum()  # Higher = more concentrated
    return hhi

# Bot detection through transaction regularity
def _detect_bot_like_patterns(self, df):
    time_intervals = df['timestamp'].diff().dt.total_seconds()
    interval_cv = time_intervals.std() / time_intervals.mean()
    bot_score = max(0, 1 - interval_cv * 2)  # Lower CV = more bot-like
    return bot_score

### 3. Machine Learning Scoring Engine ('credit_scorer.py')

**Purpose**: Combine multiple ML techniques with domain expertise to generate robust credit scores.

#### Ensemble ML Architecture

**1. Weighted Feature Scoring** ('_calculate_weighted_score()')
python
# Feature weights based on credit importance
feature_weights = {
    # Reliability (40% total weight)
    'repay_consistency_score': 0.15,    # Most important
    'liquidation_frequency': -0.10,     # Strong negative signal
    'has_liquidations': -0.10,
    'activity_consistency_cv': -0.05,
    
    # Sophistication (25% total weight)  
    'action_diversity_score': 0.08,
    'gas_optimization_score': 0.07,
    'transaction_complexity_score': 0.05,
    'asset_concentration_hhi': -0.05,
    
    # Volume & Tenure (20% total weight)
    'total_volume': 0.08,
    'tenure_days': 0.07,
    'total_transactions': 0.05,
    
    # Risk Management (15% total weight)
    'leverage_ratio': -0.05,
    'position_size_variance': -0.05,
    'bot_like_regularity': -0.05,
}

**2. Anomaly Detection** ('IsolationForest')
- Identifies outlier wallets with unusual behavior patterns
- 30% score penalty for detected anomalies
- Helps catch sophisticated exploits and bot farms

**3. Risk Clustering** ('KMeans, k=5')
- Segments wallets into behavioral risk groups
- Applies cluster-specific adjustments based on group characteristics
- Enables population-relative scoring

**4. Heuristic Bonuses** ('_apply_heuristic_bonuses()')
python
if tenure_days > 365: bonus += 50        # Long-term user bonus
if total_transactions > 50: bonus += 30   # Activity bonus  
if repay_ratio >= 1.0: bonus += 40       # Perfect repayment
if liquidation_count > 0: bonus -= 30    # Liquidation penalty
if bot_like_regularity > 0.7: bonus -= 100  # Bot penalty

#### Score Normalization Process

1. **Feature Scaling**: 'RobustScaler' for outlier resilience
2. **Outlier Clipping**: 1st-99th percentile bounds
3. **Range Normalization**: Linear scaling to 0-1000
4. **Hard Constraints**: Minimum caps for high-risk wallets

### 4. Analysis & Visualization Layer ('analysis_generator.py')

**Purpose**: Generate comprehensive analysis reports and interactive visualizations.

**Automated Analysis**:
- Score distribution across population segments
- Behavioral pattern identification for high/low scoring wallets
- Risk factor analysis and success factor identification
- Statistical validation of scoring methodology

**Interactive Visualizations**:
- 'score_distribution.html': Population score breakdown by ranges
- 'score_histogram.html': Detailed distribution with percentile markers
- 'behavior_comparison.html': High vs low scorer behavioral comparison

## Detailed Processing Flow

### Phase 1: Data Ingestion & Transformation

Raw Aave JSON → AaveDataLoader → Standardized DataFrame
     │                │                    │
     │                ▼                    ▼
 91MB File      • Parse nested JSON    Clean transaction
100K records   • Normalize amounts     records ready
3,497 wallets  • Convert timestamps    for analysis
               • Calculate USD values

### Phase 2: Feature Engineering

Transaction DataFrame → FeatureEngineering → Feature Matrix (3,497 × 60)
         │                      │                        │
         ▼                      ▼                        ▼
Per-wallet grouping     Extract 4 dimensions    Behavioral indicators
                       • Financial behavior     ready for ML
                       • Risk assessment
                       • Temporal patterns  
                       • Network behavior

### Phase 3: ML Scoring Pipeline

Feature Matrix → DeFiCreditScorer → Credit Scores (0-1000)
      │               │                      │
      ▼               ▼                      ▼
60 features    • Weighted scoring      Final scores with
per wallet     • Anomaly detection     categories:
               • Risk clustering       • Excellent (900-1000)
               • Heuristic bonuses     • Good (700-899)  
               • Normalization         • Fair (500-699)
                                      • Poor (300-499)
                                      • Very Poor (0-299)

### Phase 4: Analysis & Output
Scored Wallets → AnalysisGenerator → Reports & Visualizations
      │               │                      │
      ▼               ▼                      ▼
3,497 scored    • Distribution analysis   • analysis.md report
wallets         • Behavioral segmentation • Interactive HTML charts
                • Risk factor identification • CSV output file

## Implementation Workflow

### Step-by-Step Execution
1. **Data Loading**: 'scorer.load_data(file_path)' processes raw JSON
2. **Feature Extraction**: 'feature_engineer.extract_features(df)' creates behavioral matrix
3. **Base Scoring**: '_calculate_base_scores()' applies weighted feature model
4. **Risk Adjustment**: '_apply_risk_adjustments()' adds ML-based corrections
5. **Normalization**: '_normalize_scores()' scales to 0-1000 range
6. **Analysis Generation**: 'analysis_generator.py' creates comprehensive reports

### Performance Characteristics
- **Processing Speed**: ~10K transactions/minute on standard hardware
- **Memory Usage**: Efficient chunked processing for large datasets
- **Scalability**: Linear scaling with transaction volume
- **Accuracy**: Strong correlation between scores and expected risk patterns

## Quick Start

### Prerequisites
- Python 3.8+
- Required packages (install via 'pip install -r requirements.txt')

### Usage

1. **Install Dependencies**:
pip install -r requirements.txt

2. **Run Credit Scoring**:
python credit_scorer.py --input sample_transactions.json --output wallet_scores.csv

3. **Generate Analysis Report**:
python analysis_generator.py --scores wallet_scores.csv

### Input Data Format

Expected JSON structure:
   json
[
  {
    "wallet_address": "0x...",
    "transaction_hash": "0x...",
    "action": "deposit|borrow|repay|redeemunderlying|liquidationcall",
    "amount": "1000.5",
    "asset": "USDC",
    "timestamp": "2023-07-15T10:30:00Z",
    "gas_used": "150000",
    "block_number": "17500000"
  }
]

## Credit Scoring Methodology

### Score Ranges
- **900-1000**: Excellent - Highly reliable, sophisticated DeFi users
- **700-899**: Good - Responsible users with minor risk factors
- **500-699**: Fair - Average users with moderate risk patterns
- **300-499**: Poor - High-risk behavior or limited positive history
- **0-299**: Very Poor - Bot-like behavior, exploitation patterns, or high liquidation risk

### Key Scoring Factors

1. **Reliability (40% weight)**
   - Repayment consistency
   - Low liquidation rate
   - Stable activity patterns

2. **Sophistication (25% weight)**
   - Portfolio diversification
   - Optimal gas usage
   - Complex transaction patterns

3. **Volume & Tenure (20% weight)**
   - Total transaction volume
   - Length of protocol usage
   - Growth in activity

4. **Risk Management (15% weight)**
   - Conservative leverage ratios
   - Timely position management
   - Market timing awareness

## Files Structure

├── credit_scorer.py       
├── feature_engineering.py   
├── analysis_generator.py    
├── user-wallet-transactions.json

├── requirements.txt         
├── README.md                
└── analysis.md         

## Production Results Summary

### Dataset Processed
- **File Size**: 91MB JSON dataset ('user-wallet-transactions.json')
- **Transaction Volume**: 100,000 Aave V2 transactions
- **Wallet Population**: 3,497 unique wallet addresses
- **Asset Coverage**: 9 different cryptocurrencies (USDC, DAI, USDT, WETH, etc.)
- **Time Period**: March 2021 to September 2021

### Score Distribution Results
- **Average Credit Score**: 598.0 out of 1000
- **Excellent Performers (900-1000)**: 137 wallets (3.9%)
- **Good Credit (700-899)**: 657 wallets (18.8%)
- **Fair Credit (500-699)**: 2,024 wallets (57.9%)
- **Poor Credit (300-499)**: 425 wallets (12.2%)
- **High Risk (0-299)**: 254 wallets (7.3%)

### Key Behavioral Insights
- **High-scoring wallets**: Zero liquidations, 89% repayment consistency
- **Low-scoring wallets**: 0.73 average liquidations, 53% repayment consistency
- **Risk differentiation**: Clear behavioral patterns distinguishing credit tiers

## Updated Project Structure

defi-credit-scoring/
├── core/
│   ├── credit_scorer.py              # Main ML scoring engine
│   ├── feature_engineering.py        # 60+ behavioral features
│   ├── aave_data_loader.py           # Specialized data processor
│   └── analysis_generator.py         # Reporting & visualization
├── data/
│   ├── user-wallet-transactions.json # Production dataset (91MB)
│   ├── sample_transactions.json      # Testing data
│   └── wallet_scores.csv             # Generated scores (3,497 wallets)
├── output/
│   ├── analysis.md                   # Comprehensive analysis report
│   ├── score_distribution.html       # Interactive distribution chart
│   ├── score_histogram.html          # Detailed histogram
│   └── behavior_comparison.html      # Risk tier comparison
├── docs/
│   ├── README.md                     # Complete documentation
│   └── PROJECT_COMPLETION.md         # Results summary
└── requirements.txt                  # Python dependencies

## Production Deployment Guide

### Environment Setup

# Create virtual environment
python -m venv defi_scoring_env
source defi_scoring_env/bin/activate  # Linux/Mac
# or
defi_scoring_env\Scripts\activate     # Windows

# Install dependencies
pip install -r requirements.txt

### Running the System

# Score all wallets from transaction data
python credit_scorer.py --input user-wallet-transactions.json --output wallet_scores.csv

# Generate comprehensive analysis
python analysis_generator.py --scores wallet_scores.csv --output analysis.md

<<<<<<< HEAD
### API Integration Ready
The system is designed for easy API integration:
=======
The system is designed for easy extension:
- **New Features**: Add features in 'feature_engineering.py'
- **Model Updates**: Modify scoring logic in 'credit_scorer.py'
- **Asset Support**: Extend to new DeFi protocols
- **Real-time Scoring**: Adapt for streaming transaction data
>>>>>>> de176a77

from credit_scorer import DeFiCreditScorer

scorer = DeFiCreditScorer()
# Real-time scoring for new transactions
score = scorer.score_single_wallet(wallet_address, transaction_history)
<|MERGE_RESOLUTION|>--- conflicted
+++ resolved
@@ -266,34 +266,43 @@
 ### Prerequisites
 - Python 3.8+
 - Required packages (install via 'pip install -r requirements.txt')
+- Required packages (install via 'pip install -r requirements.txt')
 
 ### Usage
 
 1. **Install Dependencies**:
+```bash
 pip install -r requirements.txt
+```
 
 2. **Run Credit Scoring**:
-python credit_scorer.py --input sample_transactions.json --output wallet_scores.csv
+```bash
+python credit_scorer.py --input user-wallet-transactions.json --output wallet_scores.csv
+```
 
 3. **Generate Analysis Report**:
+```bash
 python analysis_generator.py --scores wallet_scores.csv
+```
 
 ### Input Data Format
 
 Expected JSON structure:
-   json
+```json
 [
   {
-    "wallet_address": "0x...",
-    "transaction_hash": "0x...",
+    "userWallet": "0x...",
+    "txHash": "0x...",
     "action": "deposit|borrow|repay|redeemunderlying|liquidationcall",
-    "amount": "1000.5",
-    "asset": "USDC",
-    "timestamp": "2023-07-15T10:30:00Z",
-    "gas_used": "150000",
-    "block_number": "17500000"
+    "timestamp": 1629178166,
+    "actionData": {
+      "amount": "2000000000",
+      "assetSymbol": "USDC",
+      "assetPriceUSD": "0.9938"
+    }
   }
 ]
+```
 
 ## Credit Scoring Methodology
 
@@ -337,6 +346,28 @@
 ├── README.md                
 └── analysis.md         
 
+## Model Validation
+
+The model is validated through:
+- **Behavioral Consistency**: Scores align with expected risk patterns
+- **Edge Case Handling**: Proper treatment of new wallets, inactive accounts
+- **Expert Review**: Manual validation of extreme scores
+- **Temporal Stability**: Score consistency over time for stable wallets
+
+## Extensibility
+
+The system is designed for easy extension:
+- **New Features**: Add features in 'feature_engineering.py'
+- **Model Updates**: Modify scoring logic in 'credit_scorer.py'
+- **Asset Support**: Extend to new DeFi protocols
+- **Real-time Scoring**: Adapt for streaming transaction data
+
+## Contributing
+
+1. Fork the repository
+2. Create a feature branch
+3. Add comprehensive tests
+4. Submit a pull request
 ## Production Results Summary
 
 ### Dataset Processed
@@ -402,16 +433,8 @@
 # Generate comprehensive analysis
 python analysis_generator.py --scores wallet_scores.csv --output analysis.md
 
-<<<<<<< HEAD
 ### API Integration Ready
 The system is designed for easy API integration:
-=======
-The system is designed for easy extension:
-- **New Features**: Add features in 'feature_engineering.py'
-- **Model Updates**: Modify scoring logic in 'credit_scorer.py'
-- **Asset Support**: Extend to new DeFi protocols
-- **Real-time Scoring**: Adapt for streaming transaction data
->>>>>>> de176a77
 
 from credit_scorer import DeFiCreditScorer
 
